from pathlib import Path
from typing import Optional, Union
from .apply_diff import write_git_diff, _mutable_ranges, EVOLVE_START, EVOLVE_END
from shinka.llm import extract_between
import logging

logger = logging.getLogger(__name__)


def apply_full_patch(
    patch_str: str,
    original_str: Optional[str] = None,
    patch_dir: Optional[Union[str, Path]] = None,
    original_path: Optional[Union[str, Path]] = None,
    language: str = "python",
    verbose: bool = True,
) -> tuple[str, int, Optional[Path], Optional[str], Optional[str], Optional[Path]]:
    if original_str is None and original_path is None:
        raise ValueError("Either original_str or original_path must be provided")
    if original_str is None:
        if original_path is None:
            raise ValueError("original_path cannot be None")
        og_path = Path(original_path)
        original = og_path.read_text("utf-8")
    else:
        original = original_str

    error_message: Optional[str] = None
    # Init with original content and 0 applied patches in case of error
    updated_content: str = original
    num_applied: int = 0
    output_path: Optional[Path] = None

    # Extract code from language fences
    extracted_code = extract_between(
        patch_str,
        f"```{language}",
        "```",
        False,
    )

    # Handle the case where extract_between returns None, dict, or "none"
    if (
        extracted_code is None
        or isinstance(extracted_code, dict)
        or extracted_code == "none"
    ):
        error_message = "Could not extract code from patch string"
        return original, 0, None, error_message, None, None

    patch_code = str(extracted_code)

    if patch_dir is not None:
        patch_dir = Path(patch_dir)
        patch_dir.mkdir(parents=True, exist_ok=True)
        # Store the raw patch content
        patch_path = patch_dir / "rewrite.txt"
        patch_path.write_text(patch_code, "utf-8")

    try:
        # Get mutable ranges from original content
        mutable_ranges = _mutable_ranges(original)

        if not mutable_ranges:
            # No EVOLVE-BLOCK regions found, treat as error for full patch
            msg = "No EVOLVE-BLOCK regions found in original content"
            error_message = msg
            return original, 0, None, error_message, None, None

        # Build updated content by preserving immutable parts
        # and replacing mutable parts
        updated_content = ""
        last_end = 0

        # Detect EVOLVE markers presence in the patch content
        patch_has_start = EVOLVE_START.search(patch_code) is not None
        patch_has_end = EVOLVE_END.search(patch_code) is not None
        patch_has_both = patch_has_start and patch_has_end
        patch_has_none = not patch_has_start and not patch_has_end

        if patch_has_both:
            # Patch contains both EVOLVE-BLOCK markers, extract from them
            patch_mutable_ranges = _mutable_ranges(patch_code)
            # Patch contains EVOLVE-BLOCK markers, extract from them
            for i, (start, end) in enumerate(mutable_ranges):
                # Add immutable part before this mutable range
                updated_content += original[last_end:start]

                # Get corresponding mutable content from patch
                if i < len(patch_mutable_ranges):
                    patch_start, patch_end = patch_mutable_ranges[i]
                    replacement_content = patch_code[patch_start:patch_end]
                else:
                    # Not enough mutable regions in patch, keep original
                    replacement_content = original[start:end]

                updated_content += replacement_content
                last_end = end
        elif patch_has_none:
            # Patch doesn't contain EVOLVE-BLOCK markers
            # Assume entire patch content should replace all mutable regions
            if len(mutable_ranges) == 1:
                # Single mutable region. If the patch appears to be a full-file
                # rewrite that omitted EVOLVE markers, safely extract only the
                # content intended for the evolve block by matching immutable
                # prefix/suffix from the original file.
                start, end = mutable_ranges[0]

                # Immutable portions that remain outside the evolve block
                immutable_prefix = original[:start]
                immutable_suffix = original[end:]

                # Also compute the portions strictly outside the marker lines
                # to detect full-file patches that omitted EVOLVE markers.
                # Find the start and end marker line boundaries.
                start_match = None
                end_match = None
                for m in EVOLVE_START.finditer(original):
                    if m.end() == start:
                        start_match = m
                        break
                for m in EVOLVE_END.finditer(original):
                    if m.start() == end:
                        end_match = m
                        break

                prefix_outside = (
                    original[: start_match.start()] if start_match else immutable_prefix
                )
                suffix_outside = (
                    original[end_match.end() :] if end_match else immutable_suffix
                )

                # Heuristic: if patch includes the same immutable prefix/suffix
                # outside the markers, treat the middle part as the evolve-block
                # replacement. Be tolerant to a missing trailing newline in the
                # footer by checking both versions.
                suffix_opts = (suffix_outside, suffix_outside.rstrip("\r\n"))
                if patch_code.startswith(prefix_outside) and any(
                    patch_code.endswith(sfx) for sfx in suffix_opts
                ):
                    mid_start = len(prefix_outside)
                    # choose the matching suffix option to compute end
                    sfx = next(sfx for sfx in suffix_opts if patch_code.endswith(sfx))
                    mid_end = len(patch_code) - len(sfx)
                    replacement_content = patch_code[mid_start:mid_end]
                    # Ensure marker boundaries stay on their own lines.
                    # Add a leading newline only if there is a START marker.
                    if (
                        start_match is not None
                        and replacement_content
                        and not replacement_content.startswith("\n")
                    ):
                        replacement_content = "\n" + replacement_content
                    # Add a trailing newline only if there is an END marker.
                    if (
                        end_match is not None
                        and replacement_content
                        and not replacement_content.endswith("\n")
                    ):
                        replacement_content = replacement_content + "\n"
                    updated_content = (
                        immutable_prefix + replacement_content + immutable_suffix
                    )
                else:
                    # Otherwise, assume the patch_code represents only the
                    # evolve-block payload and insert it directly between markers.
                    # Ensure proper newline handling around the patch content.
                    payload = patch_code
                    if (
                        start_match is not None
                        and payload
                        and not payload.startswith("\n")
                    ):
                        payload = "\n" + payload
                    if end_match is not None and payload and not payload.endswith("\n"):
                        payload = payload + "\n"
                    updated_content = immutable_prefix + payload + immutable_suffix
            else:
                # Multiple EVOLVE-BLOCK regions found, ambiguous without markers
                error_message = (
                    "Multiple EVOLVE-BLOCK regions found but patch "
                    "doesn't specify which to replace"
                )
                return original, 0, None, error_message, None, None
        else:
            # Patch contains exactly one marker (START xor END).
            # Only safe to apply when original has a single evolve region.
            if len(mutable_ranges) != 1:
                error_message = (
                    "Patch contains only one EVOLVE-BLOCK marker, but the original "
                    f"has {len(mutable_ranges)} editable regions; cannot determine target"
                )
                return original, 0, None, error_message, None, None

            # Single target region in original
            start, end = mutable_ranges[0]
            immutable_prefix = original[:start]
            immutable_suffix = original[end:]

            # Find exact marker locations in original for newline policy
            start_match = None
            end_match = None
            for m in EVOLVE_START.finditer(original):
                if m.end() == start:
                    start_match = m
                    break
            for m in EVOLVE_END.finditer(original):
                if m.start() == end:
                    end_match = m
                    break

            # Compute outside-of-markers prefix/suffix from original
            prefix_outside = (
                original[: start_match.start()] if start_match else immutable_prefix
            )
            suffix_outside = (
                original[end_match.end() :] if end_match else immutable_suffix
            )

            # Extract payload based on which single marker is present in patch
            if patch_has_start and not patch_has_end:
                m = EVOLVE_START.search(patch_code)
                payload = patch_code[m.end() :] if m else patch_code
                # Trim footer if the patch included it
                for sfx in (suffix_outside, suffix_outside.rstrip("\r\n")):
                    if sfx and payload.endswith(sfx):
                        payload = payload[: -len(sfx)]
                        break
            elif patch_has_end and not patch_has_start:
                m = EVOLVE_END.search(patch_code)
                payload = patch_code[: m.start()] if m else patch_code
                # Trim header if the patch included it
                for pfx in (prefix_outside, prefix_outside.rstrip("\r\n")):
                    if pfx and payload.startswith(pfx):
                        payload = payload[len(pfx) :]
                        break
            else:
                payload = patch_code

            # Normalize newlines so markers remain on their own lines
            if start_match is not None and payload and not payload.startswith("\n"):
                payload = "\n" + payload
            if end_match is not None and payload and not payload.endswith("\n"):
                payload = payload + "\n"

            updated_content = immutable_prefix + payload + immutable_suffix

        # Add remaining immutable content after last mutable range
        if patch_has_both and mutable_ranges:
            updated_content += original[mutable_ranges[-1][1] :]

        num_applied = 1

    except Exception as e:
        error_message = f"Error applying full patch: {str(e)}"
        return original, 0, None, error_message, None, None

    if language == "python":
        suffix = ".py"
    elif language == "cpp":
        suffix = ".cpp"
    elif language == "cuda":
        suffix = ".cu"
    elif language == "rust":
        suffix = ".rs"
<<<<<<< HEAD
    elif language == "swift":
        suffix = ".swift"
=======
    elif language in ["json", "json5"]:
        suffix = ".json"
>>>>>>> 1ac33cc5
    else:
        raise ValueError(f"Language {language} not supported")

    # If successful, proceed to write files if patch_dir is specified
    if patch_dir is not None:
        # Store the original string as a backup file
        backup_path = patch_dir / f"original{suffix}"
        backup_path.write_text(original, "utf-8")

        # Write the updated file
        output_path = patch_dir / f"main{suffix}"
        output_path.write_text(updated_content, "utf-8")

        # Write the git diff if requested
        diff_path = patch_dir / "edit.diff"
        write_git_diff(
            original,
            updated_content,
            filename=backup_path.name,
            out_path=diff_path,
        )
        patch_txt = diff_path.read_text("utf-8")
        # Print the patch file
        if verbose:
            logger.info(f"Patch file written to: {diff_path}")
            logger.info(f"Patch file content:\n{patch_txt}")
        return (
            updated_content,
            num_applied,
            output_path,
            error_message,
            patch_txt,
            diff_path,
        )
    else:
        return updated_content, num_applied, None, error_message, None, None<|MERGE_RESOLUTION|>--- conflicted
+++ resolved
@@ -264,13 +264,10 @@
         suffix = ".cu"
     elif language == "rust":
         suffix = ".rs"
-<<<<<<< HEAD
     elif language == "swift":
         suffix = ".swift"
-=======
     elif language in ["json", "json5"]:
         suffix = ".json"
->>>>>>> 1ac33cc5
     else:
         raise ValueError(f"Language {language} not supported")
 
