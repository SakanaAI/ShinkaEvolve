--- conflicted
+++ resolved
@@ -238,13 +238,10 @@
             self.lang_ext = "py"
         elif self.evo_config.language == "rust":
             self.lang_ext = "rs"
-<<<<<<< HEAD
         elif self.evo_config.language == "swift":
             self.lang_ext = "swift"
-=======
         elif self.evo_config.language in ["json", "json5"]:
             self.lang_ext = "json"
->>>>>>> 1ac33cc5
         else:
             msg = f"Language {self.evo_config.language} not supported"
             raise ValueError(msg)
