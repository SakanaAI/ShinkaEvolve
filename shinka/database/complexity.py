import ast
from radon.complexity import cc_visit
from radon.metrics import h_visit
from radon.raw import analyze
import math
import re


def max_nesting_depth(code_string):
    """Calculate maximum nesting depth for Python code using AST."""

    class NestingVisitor(ast.NodeVisitor):
        def __init__(self):
            self.current_depth = 0
            self.max_depth = 0

        def generic_visit(self, node):
            if isinstance(
                node,
                (
                    ast.If,
                    ast.For,
                    ast.While,
                    ast.With,
                    ast.Try,
                    ast.FunctionDef,
                    ast.AsyncFunctionDef,
                ),
            ):
                self.current_depth += 1
                self.max_depth = max(self.max_depth, self.current_depth)
                super().generic_visit(node)
                self.current_depth -= 1
            else:
                super().generic_visit(node)

    tree = ast.parse(code_string)
    visitor = NestingVisitor()
    visitor.visit(tree)
    return visitor.max_depth


def analyze_python_complexity(code_string):
    """
    Comprehensive complexity analysis for Python code using radon library.
    Uses AST parsing and advanced metrics like Halstead complexity.

    Args:
        code_string: Python source code to analyze

    Returns:
        Dictionary of complexity metrics

    Raises:
        SyntaxError: If the code cannot be parsed as valid Python
    """
    cc_results = cc_visit(code_string)
    total_cc = sum(block.complexity for block in cc_results)
    avg_cc = total_cc / len(cc_results) if cc_results else 0

    h_metrics = h_visit(code_string)
    halstead_total = h_metrics.total if h_metrics.total else None
    halstead_volume = halstead_total.volume if halstead_total else 1
    halstead_difficulty = halstead_total.difficulty if halstead_total else 0
    halstead_effort = halstead_total.effort if halstead_total else 0

    raw_metrics = analyze(code_string)
    loc = raw_metrics.loc
    lloc = raw_metrics.lloc
    comments = raw_metrics.comments

    mi = (
        171
        - 5.2 * (math.log2(halstead_volume) if halstead_volume > 0 else 0)
        - 0.23 * total_cc
        - 16.2 * (math.log2(loc) if loc > 0 else 0)
    )

    nesting_depth = max_nesting_depth(code_string)

    # Normalized scores for aggregation
    norm_cc = total_cc / 10  # Assuming 10 is high complexity
    norm_halstead = math.log2(halstead_volume + 1) / 10
    norm_loc = math.log2(loc + 1) / 10
    norm_nesting = nesting_depth / 5  # Assuming depth 5 is quite nested

    # Complexity Score (weighted sum)
    complexity_score = (
        0.4 * norm_cc + 0.4 * norm_halstead + 0.1 * norm_loc + 0.1 * norm_nesting
    )

    return {
        "cyclomatic_complexity": total_cc,
        "average_cyclomatic_complexity": avg_cc,
        "halstead_volume": halstead_volume,
        "halstead_difficulty": halstead_difficulty,
        "halstead_effort": halstead_effort,
        "lines_of_code": loc,
        "logical_lines_of_code": lloc,
        "comments": comments,
        "maintainability_index": mi,
        "max_nesting_depth": nesting_depth,
        "complexity_score": round(min(complexity_score, 1.0), 3),
    }


def analyze_cpp_complexity(code_string):
    """
    Simple complexity analysis for C/C++/CUDA code using regex patterns.
    Returns metrics similar to Python analysis but using basic text analysis.

    Args:
        code_string: C/C++/CUDA source code to analyze

    Returns:
        Dictionary of complexity metrics
    """
    lines = code_string.split("\n")

    # Count lines of code (excluding empty lines and comments)
    loc = len(lines)
    lloc = 0
    comments = 0

    for line in lines:
        stripped = line.strip()
        if not stripped:
            continue
        if (
            stripped.startswith("//")
            or stripped.startswith("/*")
            or stripped.endswith("*/")
        ):
            comments += 1
        else:
            lloc += 1

    # Simple cyclomatic complexity - count decision points
    complexity_patterns = [
        r"\bif\b",
        r"\belse\b",
        r"\bwhile\b",
        r"\bfor\b",
        r"\bswitch\b",
        r"\bcase\b",
        r"\bcatch\b",
        r"\b\?\b",
    ]

    total_cc = 1  # Base complexity
    for pattern in complexity_patterns:
        total_cc += len(re.findall(pattern, code_string, re.IGNORECASE))

    # Estimate nesting depth by counting braces
    max_nesting = 0
    current_nesting = 0
    for char in code_string:
        if char == "{":
            current_nesting += 1
            max_nesting = max(max_nesting, current_nesting)
        elif char == "}":
            current_nesting = max(0, current_nesting - 1)

    # Simple maintainability index approximation
    volume = max(1, lloc * math.log2(max(1, total_cc)))
    mi = max(
        0,
        171
        - 5.2 * math.log2(max(1, volume))
        - 0.23 * total_cc
        - 16.2 * math.log2(max(1, loc)),
    )

    # Normalized scores
    norm_cc = min(total_cc / 10, 1.0)
    norm_volume = min(math.log2(volume + 1) / 10, 1.0)
    norm_loc = min(math.log2(loc + 1) / 10, 1.0)
    norm_nesting = min(max_nesting / 5, 1.0)

    complexity_score = (
        0.4 * norm_cc + 0.4 * norm_volume + 0.1 * norm_loc + 0.1 * norm_nesting
    )

    return {
        "cyclomatic_complexity": total_cc,
        "average_cyclomatic_complexity": total_cc,  # Same as total for simplicity
        "halstead_volume": volume,
        "halstead_difficulty": 1.0,  # Placeholder
        "halstead_effort": volume,  # Simplified
        "lines_of_code": loc,
        "logical_lines_of_code": lloc,
        "comments": comments,
        "maintainability_index": mi,
        "max_nesting_depth": max_nesting,
        "complexity_score": round(min(complexity_score, 1.0), 3),
    }


def analyze_generic_complexity(code_string):
    """
    Simple line-based complexity analysis for unknown languages.

    Args:
        code_string: Source code in any language

    Returns:
        Dictionary of basic complexity metrics
    """
    lines = code_string.split("\n")
    loc = len([line for line in lines if line.strip()])

    # Very simple complexity estimate based on code length
    complexity_score = min(math.log2(max(1, loc)) / 10, 1.0)

    return {
        "cyclomatic_complexity": 1,
        "average_cyclomatic_complexity": 1,
        "halstead_volume": max(1, loc),
        "halstead_difficulty": 1.0,
        "halstead_effort": max(1, loc),
        "lines_of_code": loc,
        "logical_lines_of_code": loc,
        "comments": 0,
        "maintainability_index": 100.0,  # Default good score
        "max_nesting_depth": 1,
        "complexity_score": round(complexity_score, 3),
    }


def analyze_code_metrics(code_string, language="python"):
    """
    Analyze code complexity metrics for different programming languages.

    This function routes to appropriate analysis methods based on the language:
    - Python: Full AST-based analysis with Halstead metrics
    - C/C++/CUDA: Regex-based pattern matching analysis
    - Other languages: Simple line-based complexity estimation

    Args:
        code_string: The source code to analyze
        language: Programming language ("python", "cpp", "c", "cuda", etc.)

    Returns:
        Dictionary of complexity metrics including:
        - cyclomatic_complexity: Code complexity measure
        - halstead_volume: Code volume metric
        - lines_of_code: Total lines
        - maintainability_index: Code maintainability score
        - complexity_score: Normalized overall complexity (0-1)
    """
    # Normalize language name
    language = language.lower()

    # For Python, use the full radon-based analysis
    if language == "python":
        try:
            return analyze_python_complexity(code_string)
        except SyntaxError:
            # If Python parsing fails, fall back to C++ analysis
            return analyze_cpp_complexity(code_string)

<<<<<<< HEAD
    # For C/C++/CUDA/Rust/Swift and other languages, use regex-based analysis
    elif language in ["cpp", "c", "cuda", "c++", "rust", "swift"]:
=======
    # For C/C++/CUDA/Rust and other languages, use regex-based analysis
    elif language in ["cpp", "c", "cuda", "c++", "rust", "json", "json5"]:
>>>>>>> 1ac33cc5
        return analyze_cpp_complexity(code_string)

    # For unknown languages, use simple line-based complexity
    else:
        return analyze_generic_complexity(code_string)<|MERGE_RESOLUTION|>--- conflicted
+++ resolved
@@ -259,13 +259,8 @@
             # If Python parsing fails, fall back to C++ analysis
             return analyze_cpp_complexity(code_string)
 
-<<<<<<< HEAD
-    # For C/C++/CUDA/Rust/Swift and other languages, use regex-based analysis
-    elif language in ["cpp", "c", "cuda", "c++", "rust", "swift"]:
-=======
-    # For C/C++/CUDA/Rust and other languages, use regex-based analysis
-    elif language in ["cpp", "c", "cuda", "c++", "rust", "json", "json5"]:
->>>>>>> 1ac33cc5
+    # For C/C++/CUDA/Rust/Swift/JSON and other languages, use regex-based analysis
+    elif language in ["cpp", "c", "cuda", "c++", "rust", "swift", "json", "json5"]:
         return analyze_cpp_complexity(code_string)
 
     # For unknown languages, use simple line-based complexity
